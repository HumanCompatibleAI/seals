"""Simple diagnostic environments."""

import gym

gym.register(
    id="seals/RiskyPath-v0",
    entry_point="seals.diagnostics.risky_path:RiskyPathEnv",
    max_episode_steps=5,
)

gym.register(
<<<<<<< HEAD
    id="seals/Parabola-v0",
    entry_point="seals.diagnostics.parabola:ParabolaEnv",
    max_episode_steps=20,
=======
    id="seals/InitShiftTrain-v0",
    entry_point="seals.diagnostics.init_shift:InitShiftTrainEnv",
    max_episode_steps=3,
)

gym.register(
    id="seals/InitShiftTest-v0",
    entry_point="seals.diagnostics.init_shift:InitShiftTestEnv",
    max_episode_steps=3,
)

gym.register(
    id="seals/NoisyObs-v0",
    entry_point="seals.diagnostics.noisy_obs:NoisyObsEnv",
    max_episode_steps=15,
)

gym.register(
    id="seals/Sort-v0",
    entry_point="seals.diagnostics.sort:SortEnv",
    max_episode_steps=6,
)

gym.register(
    id="seals/Branching-v0",
    entry_point="seals.diagnostics.branching:BranchingEnv",
    max_episode_steps=11,
)

gym.register(
    id="seals/EarlyTermPos-v0",
    entry_point="seals.diagnostics.early_term:EarlyTermPosEnv",
    max_episode_steps=10,
)

gym.register(
    id="seals/EarlyTermNeg-v0",
    entry_point="seals.diagnostics.early_term:EarlyTermNegEnv",
    max_episode_steps=10,
)

gym.register(
    id="seals/LargestSum-v0",
    entry_point="seals.diagnostics.largest_sum:LargestSumEnv",
    max_episode_steps=1,
>>>>>>> 149710e2
)<|MERGE_RESOLUTION|>--- conflicted
+++ resolved
@@ -9,11 +9,6 @@
 )
 
 gym.register(
-<<<<<<< HEAD
-    id="seals/Parabola-v0",
-    entry_point="seals.diagnostics.parabola:ParabolaEnv",
-    max_episode_steps=20,
-=======
     id="seals/InitShiftTrain-v0",
     entry_point="seals.diagnostics.init_shift:InitShiftTrainEnv",
     max_episode_steps=3,
@@ -59,5 +54,10 @@
     id="seals/LargestSum-v0",
     entry_point="seals.diagnostics.largest_sum:LargestSumEnv",
     max_episode_steps=1,
->>>>>>> 149710e2
+)
+
+gym.register(
+    id="seals/Parabola-v0",
+    entry_point="seals.diagnostics.parabola:ParabolaEnv",
+    max_episode_steps=20,
 )