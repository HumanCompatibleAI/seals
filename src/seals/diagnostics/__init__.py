"""Simple diagnostic environments."""

import gym

gym.register(
    id="seals/RiskyPath-v0",
    entry_point="seals.diagnostics.risky_path:RiskyPathEnv",
    max_episode_steps=5,
)

gym.register(
<<<<<<< HEAD
    id="seals/InitShiftTrain-v0",
    entry_point="seals.diagnostics.init_shift:InitShiftTrainEnv",
    max_episode_steps=3,
)

gym.register(
    id="seals/InitShiftTest-v0",
    entry_point="seals.diagnostics.init_shift:InitShiftTestEnv",
    max_episode_steps=3,
=======
    id="seals/NoisyObs-v0",
    entry_point="seals.diagnostics.noisy_obs:NoisyObsEnv",
    max_episode_steps=15,
>>>>>>> edad2249
)<|MERGE_RESOLUTION|>--- conflicted
+++ resolved
@@ -9,7 +9,6 @@
 )
 
 gym.register(
-<<<<<<< HEAD
     id="seals/InitShiftTrain-v0",
     entry_point="seals.diagnostics.init_shift:InitShiftTrainEnv",
     max_episode_steps=3,
@@ -19,9 +18,9 @@
     id="seals/InitShiftTest-v0",
     entry_point="seals.diagnostics.init_shift:InitShiftTestEnv",
     max_episode_steps=3,
-=======
+
+gym.register(
     id="seals/NoisyObs-v0",
     entry_point="seals.diagnostics.noisy_obs:NoisyObsEnv",
     max_episode_steps=15,
->>>>>>> edad2249
 )