"""Simple diagnostic environments."""

import gym

gym.register(
    id="seals/RiskyPath-v0",
    entry_point="seals.diagnostics.risky_path:RiskyPathEnv",
    max_episode_steps=5,
)

gym.register(
<<<<<<< HEAD
    id="seals/Sort-v0",
    entry_point="seals.diagnostics.sort:SortEnv",
    max_episode_steps=6,
=======
    id="seals/InitShiftTrain-v0",
    entry_point="seals.diagnostics.init_shift:InitShiftTrainEnv",
    max_episode_steps=3,
)

gym.register(
    id="seals/InitShiftTest-v0",
    entry_point="seals.diagnostics.init_shift:InitShiftTestEnv",
    max_episode_steps=3,
)

gym.register(
    id="seals/NoisyObs-v0",
    entry_point="seals.diagnostics.noisy_obs:NoisyObsEnv",
    max_episode_steps=15,
>>>>>>> 625c1e10
)<|MERGE_RESOLUTION|>--- conflicted
+++ resolved
@@ -9,11 +9,6 @@
 )
 
 gym.register(
-<<<<<<< HEAD
-    id="seals/Sort-v0",
-    entry_point="seals.diagnostics.sort:SortEnv",
-    max_episode_steps=6,
-=======
     id="seals/InitShiftTrain-v0",
     entry_point="seals.diagnostics.init_shift:InitShiftTrainEnv",
     max_episode_steps=3,
@@ -29,5 +24,10 @@
     id="seals/NoisyObs-v0",
     entry_point="seals.diagnostics.noisy_obs:NoisyObsEnv",
     max_episode_steps=15,
->>>>>>> 625c1e10
+)
+
+gym.register(
+    id="seals/Sort-v0",
+    entry_point="seals.diagnostics.sort:SortEnv",
+    max_episode_steps=6,
 )