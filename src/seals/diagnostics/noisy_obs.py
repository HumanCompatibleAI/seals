"""Environment testing for robustness to noise."""

from gym import spaces
import numpy as np

from seals import base_envs, util


class NoisyObsEnv(base_envs.ResettablePOMDP):
    """Simple gridworld with noisy observations.

    The agent randomly starts at the one of the corners of an MxM grid and
    tries to reach and stay at the center. The observation consists of the
    agent's (x,y) coordinates and L "distractor" samples of Gaussian noise .
    The challenge is to select the relevant features in the observations, and
    not overfit to noise.
    """

    def __init__(self, *, size: int = 5, noise_length: int = 20):
        """Build environment.

        Args:
            size: width and height of gridworld.
            noise_length: dimension of noise vector in observation.
        """
        self._size = size
        self._noise_length = noise_length
        self._goal = np.array([self._size // 2, self._size // 2])

        super().__init__(
            state_space=spaces.MultiDiscrete([size, size]),
            action_space=spaces.Discrete(5),
            observation_space=spaces.Box(
                low=np.concatenate(([0, 0], np.full(self._noise_length, -np.inf))),
                high=np.concatenate(
                    ([size - 1, size - 1], np.full(self._noise_length, np.inf)),
                ),
                dtype=np.float32,
            ),
        )

    def terminal(self, state: np.ndarray, n_actions_taken: int) -> bool:
        """Always returns False."""
        return False

    def initial_state(self) -> np.ndarray:
        """Returns one of the grid's corners."""
        n = self._size
        corners = np.array([[0, 0], [n - 1, 0], [0, n - 1], [n - 1, n - 1]])
        return corners[self.rand_state.randint(4)]

    def reward(self, state: np.ndarray, action: int, new_state: np.ndarray) -> float:
<<<<<<< HEAD
        """Returns positive reward if state is the goal."""
        return float(np.all(state == self._goal))
=======
        """Returns  +1.0 reward if state is the goal and 0.0 otherwise."""
        return float(np.allclose(state, self._goal))
>>>>>>> 97140120

    def transition(self, state: np.ndarray, action: int) -> np.ndarray:
        """Returns next state according to grid."""
        return util.grid_transition_fn(
            state, action, x_bounds=(0, self._size - 1), y_bounds=(0, self._size - 1),
        )

    def obs_from_state(self, state: np.ndarray) -> np.ndarray:
        """Returns (x, y) concatenated with Gaussian noise."""
        noise_vector = self.rand_state.randn(self._noise_length)
        return np.concatenate([state, noise_vector])<|MERGE_RESOLUTION|>--- conflicted
+++ resolved
@@ -50,13 +50,8 @@
         return corners[self.rand_state.randint(4)]
 
     def reward(self, state: np.ndarray, action: int, new_state: np.ndarray) -> float:
-<<<<<<< HEAD
-        """Returns positive reward if state is the goal."""
+        """Returns  +1.0 reward if state is the goal and 0.0 otherwise."""
         return float(np.all(state == self._goal))
-=======
-        """Returns  +1.0 reward if state is the goal and 0.0 otherwise."""
-        return float(np.allclose(state, self._goal))
->>>>>>> 97140120
 
     def transition(self, state: np.ndarray, action: int) -> np.ndarray:
         """Returns next state according to grid."""
