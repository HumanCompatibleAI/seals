--- conflicted
+++ resolved
@@ -1,12 +1,7 @@
 """Adaptation of MuJoCo environments for IRL."""
 
-<<<<<<< HEAD
 import functools
 
-import gym
-import gym.envs
-=======
->>>>>>> 8c19137f
 from gym.envs.mujoco import (
     ant_v3,
     half_cheetah_v3,
@@ -30,18 +25,12 @@
 
 
 @_include_position_in_observation
-<<<<<<< HEAD
-class HalfCheetahEnv(half_cheetah_v3.HalfCheetahEnv):
-    """HalfCheetah with position observation. Naturally does not terminate early."""
-=======
 @_no_early_termination
 class AntEnv(ant_v3.AntEnv):
     """Ant with position observation and no early termination."""
->>>>>>> 8c19137f
 
 
 @_include_position_in_observation
-@_no_early_termination
 class HalfCheetahEnv(half_cheetah_v3.HalfCheetahEnv):
     """HalfCheetah with position observation and no early termination."""
 
