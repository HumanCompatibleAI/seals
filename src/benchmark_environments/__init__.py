--- conflicted
+++ resolved
@@ -1,9 +1,6 @@
 """Benchmark environments for reward modeling and imitation."""
 
-<<<<<<< HEAD
 import gym
-
-__version__ = "0.01"
 
 def get_gym_v3_max_episode_steps(env_base):
     return gym.envs.registry.env_specs[f'{env_base}-v3'].max_episode_steps
@@ -14,6 +11,5 @@
         entry_point=f'benchmark_environments.mujoco:{env_base}Env',
         max_episode_steps=get_gym_v3_max_episode_steps(env_base)
     )
-=======
-__version__ = "0.01"
->>>>>>> 635bfe6a
+
+__version__ = "0.01"