--- conflicted
+++ resolved
@@ -18,14 +18,11 @@
 ]
 
 DETERMINISTIC_ENVS: List[str] = [
-<<<<<<< HEAD
     "seals/EarlyTermPos-v0",
     "seals/EarlyTermNeg-v0",
-=======
     "seals/Branching-v0",
     "seals/InitShiftTrain-v0",
     "seals/InitShiftTest-v0",
->>>>>>> 7bb476b9
 ]
 
 
