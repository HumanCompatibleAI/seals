--- conflicted
+++ resolved
@@ -18,12 +18,9 @@
 ]
 
 DETERMINISTIC_ENVS: List[str] = [
-<<<<<<< HEAD
     "seals/Branching-v0",
-=======
     "seals/InitShiftTrain-v0",
     "seals/InitShiftTest-v0",
->>>>>>> 74bbe956
 ]
 
 
